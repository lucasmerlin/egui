//! All the data egui returns to the backend at the end of each frame.

<<<<<<< HEAD
use crate::{TextInputState, WidgetType};
=======
use crate::{ViewportIdMap, ViewportOutput, WidgetType};
>>>>>>> c8dd3dd0

/// What egui emits each frame from [`crate::Context::run`].
///
/// The backend should use this.
#[derive(Clone, Default)]
pub struct FullOutput {
    /// Non-rendering related output.
    pub platform_output: PlatformOutput,

    /// Texture changes since last frame (including the font texture).
    ///
    /// The backend needs to apply [`crate::TexturesDelta::set`] _before_ painting,
    /// and free any texture in [`crate::TexturesDelta::free`] _after_ painting.
    ///
    /// It is assumed that all egui viewports share the same painter and texture namespace.
    pub textures_delta: epaint::textures::TexturesDelta,

    /// What to paint.
    ///
    /// You can use [`crate::Context::tessellate`] to turn this into triangles.
    pub shapes: Vec<epaint::ClippedShape>,

    /// The number of physical pixels per logical ui point, for the viewport that was updated.
    ///
    /// You can pass this to [`crate::Context::tessellate`] together with [`Self::shapes`].
    pub pixels_per_point: f32,

    /// All the active viewports, including the root.
    ///
    /// It is up to the integration to spawn a native window for each viewport,
    /// and to close any window that no longer has a viewport in this map.
    pub viewport_output: ViewportIdMap<ViewportOutput>,
}

impl FullOutput {
    /// Add on new output.
    pub fn append(&mut self, newer: Self) {
        let Self {
            platform_output,
            textures_delta,
            shapes,
            pixels_per_point,
            viewport_output: viewports,
        } = newer;

        self.platform_output.append(platform_output);
        self.textures_delta.append(textures_delta);
        self.shapes = shapes; // Only paint the latest
        self.pixels_per_point = pixels_per_point; // Use latest

        for (id, new_viewport) in viewports {
            match self.viewport_output.entry(id) {
                std::collections::hash_map::Entry::Vacant(entry) => {
                    entry.insert(new_viewport);
                }
                std::collections::hash_map::Entry::Occupied(mut entry) => {
                    entry.get_mut().append(new_viewport);
                }
            }
        }
    }
}

/// The non-rendering part of what egui emits each frame.
///
/// You can access (and modify) this with [`crate::Context::output`].
///
/// The backend should use this.
#[derive(Default, Clone, PartialEq)]
#[cfg_attr(feature = "serde", derive(serde::Deserialize, serde::Serialize))]
pub struct PlatformOutput {
    /// Set the cursor to this icon.
    pub cursor_icon: CursorIcon,

    /// If set, open this url.
    pub open_url: Option<OpenUrl>,

    /// If set, put this text in the system clipboard. Ignore if empty.
    ///
    /// This is often a response to [`crate::Event::Copy`] or [`crate::Event::Cut`].
    ///
    /// ```
    /// # egui::__run_test_ui(|ui| {
    /// if ui.button("📋").clicked() {
    ///     ui.output_mut(|o| o.copied_text = "some_text".to_string());
    /// }
    /// # });
    /// ```
    pub copied_text: String,

    /// Events that may be useful to e.g. a screen reader.
    pub events: Vec<OutputEvent>,

    /// Is there a mutable [`TextEdit`](crate::TextEdit) under the cursor?
    /// Use by `eframe` web to show/hide mobile keyboard and IME agent.
    pub mutable_text_under_cursor: bool,

    /// Screen-space position of text edit cursor (used for IME).
    ///
    /// Iff `Some`, the user is editing text.
    pub text_cursor_pos: Option<crate::Pos2>,

<<<<<<< HEAD
    pub text_input_state: Option<TextInputState>,

=======
    /// The difference in the widget tree since last frame.
    ///
    /// NOTE: this needs to be per-viewport.
>>>>>>> c8dd3dd0
    #[cfg(feature = "accesskit")]
    pub accesskit_update: Option<accesskit::TreeUpdate>,
}

impl PlatformOutput {
    /// This can be used by a text-to-speech system to describe the events (if any).
    pub fn events_description(&self) -> String {
        // only describe last event:
        if let Some(event) = self.events.iter().next_back() {
            match event {
                OutputEvent::Clicked(widget_info)
                | OutputEvent::DoubleClicked(widget_info)
                | OutputEvent::TripleClicked(widget_info)
                | OutputEvent::FocusGained(widget_info)
                | OutputEvent::TextSelectionChanged(widget_info)
                | OutputEvent::ValueChanged(widget_info) => {
                    return widget_info.description();
                }
            }
        }
        Default::default()
    }

    /// Add on new output.
    pub fn append(&mut self, newer: Self) {
        let Self {
            cursor_icon,
            open_url,
            copied_text,
            mut events,
            mutable_text_under_cursor,
            text_cursor_pos,
            #[cfg(feature = "accesskit")]
            accesskit_update,
            text_input_state,
        } = newer;

        self.cursor_icon = cursor_icon;
        if open_url.is_some() {
            self.open_url = open_url;
        }
        if !copied_text.is_empty() {
            self.copied_text = copied_text;
        }
        self.events.append(&mut events);
        self.mutable_text_under_cursor = mutable_text_under_cursor;
        self.text_cursor_pos = text_cursor_pos.or(self.text_cursor_pos);

        if text_input_state.is_some() {
            self.text_input_state = text_input_state;
        }

        #[cfg(feature = "accesskit")]
        {
            // egui produces a complete AccessKit tree for each frame,
            // so overwrite rather than appending.
            self.accesskit_update = accesskit_update;
        }
    }

    /// Take everything ephemeral (everything except `cursor_icon` currently)
    pub fn take(&mut self) -> Self {
        let taken = std::mem::take(self);
        self.cursor_icon = taken.cursor_icon; // everything else is ephemeral
        taken
    }
}

/// What URL to open, and how.
///
/// Use with [`crate::Context::open_url`].
#[derive(Clone, PartialEq, Eq)]
#[cfg_attr(feature = "serde", derive(serde::Deserialize, serde::Serialize))]
pub struct OpenUrl {
    pub url: String,

    /// If `true`, open the url in a new tab.
    /// If `false` open it in the same tab.
    /// Only matters when in a web browser.
    pub new_tab: bool,
}

impl OpenUrl {
    #[allow(clippy::needless_pass_by_value)]
    pub fn same_tab(url: impl ToString) -> Self {
        Self {
            url: url.to_string(),
            new_tab: false,
        }
    }

    #[allow(clippy::needless_pass_by_value)]
    pub fn new_tab(url: impl ToString) -> Self {
        Self {
            url: url.to_string(),
            new_tab: true,
        }
    }
}

/// Types of attention to request from a user when a native window is not in focus.
///
/// See [winit's documentation][user_attention_type] for platform-specific meaning of the attention types.
///
/// [user_attention_type]: https://docs.rs/winit/latest/winit/window/enum.UserAttentionType.html
#[derive(Clone, Copy, Debug, PartialEq, Eq)]
#[cfg_attr(feature = "serde", derive(serde::Deserialize, serde::Serialize))]
pub enum UserAttentionType {
    /// Request an elevated amount of animations and flair for the window and the task bar or dock icon.
    Critical,

    /// Request a standard amount of attention-grabbing actions.
    Informational,

    /// Reset the attention request and interrupt related animations and flashes.
    Reset,
}

/// A mouse cursor icon.
///
/// egui emits a [`CursorIcon`] in [`PlatformOutput`] each frame as a request to the integration.
///
/// Loosely based on <https://developer.mozilla.org/en-US/docs/Web/CSS/cursor>.
#[derive(Clone, Copy, Debug, PartialEq, Eq)]
#[cfg_attr(feature = "serde", derive(serde::Deserialize, serde::Serialize))]
pub enum CursorIcon {
    /// Normal cursor icon, whatever that is.
    Default,

    /// Show no cursor
    None,

    // ------------------------------------
    // Links and status:
    /// A context menu is available
    ContextMenu,

    /// Question mark
    Help,

    /// Pointing hand, used for e.g. web links
    PointingHand,

    /// Shows that processing is being done, but that the program is still interactive.
    Progress,

    /// Not yet ready, try later.
    Wait,

    // ------------------------------------
    // Selection:
    /// Hover a cell in a table
    Cell,

    /// For precision work
    Crosshair,

    /// Text caret, e.g. "Click here to edit text"
    Text,

    /// Vertical text caret, e.g. "Click here to edit vertical text"
    VerticalText,

    // ------------------------------------
    // Drag-and-drop:
    /// Indicated an alias, e.g. a shortcut
    Alias,

    /// Indicate that a copy will be made
    Copy,

    /// Omnidirectional move icon (e.g. arrows in all cardinal directions)
    Move,

    /// Can't drop here
    NoDrop,

    /// Forbidden
    NotAllowed,

    /// The thing you are hovering can be grabbed
    Grab,

    /// You are grabbing the thing you are hovering
    Grabbing,

    // ------------------------------------
    /// Something can be scrolled in any direction (panned).
    AllScroll,

    // ------------------------------------
    // Resizing in two directions:
    /// Horizontal resize `-` to make something wider or more narrow (left to/from right)
    ResizeHorizontal,

    /// Diagonal resize `/` (right-up to/from left-down)
    ResizeNeSw,

    /// Diagonal resize `\` (left-up to/from right-down)
    ResizeNwSe,

    /// Vertical resize `|` (up-down or down-up)
    ResizeVertical,

    // ------------------------------------
    // Resizing in one direction:
    /// Resize something rightwards (e.g. when dragging the right-most edge of something)
    ResizeEast,

    /// Resize something down and right (e.g. when dragging the bottom-right corner of something)
    ResizeSouthEast,

    /// Resize something downwards (e.g. when dragging the bottom edge of something)
    ResizeSouth,

    /// Resize something down and left (e.g. when dragging the bottom-left corner of something)
    ResizeSouthWest,

    /// Resize something leftwards (e.g. when dragging the left edge of something)
    ResizeWest,

    /// Resize something up and left (e.g. when dragging the top-left corner of something)
    ResizeNorthWest,

    /// Resize something up (e.g. when dragging the top edge of something)
    ResizeNorth,

    /// Resize something up and right (e.g. when dragging the top-right corner of something)
    ResizeNorthEast,

    // ------------------------------------
    /// Resize a column
    ResizeColumn,

    /// Resize a row
    ResizeRow,

    // ------------------------------------
    // Zooming:
    /// Enhance!
    ZoomIn,

    /// Let's get a better overview
    ZoomOut,
}

impl CursorIcon {
    pub const ALL: [CursorIcon; 35] = [
        CursorIcon::Default,
        CursorIcon::None,
        CursorIcon::ContextMenu,
        CursorIcon::Help,
        CursorIcon::PointingHand,
        CursorIcon::Progress,
        CursorIcon::Wait,
        CursorIcon::Cell,
        CursorIcon::Crosshair,
        CursorIcon::Text,
        CursorIcon::VerticalText,
        CursorIcon::Alias,
        CursorIcon::Copy,
        CursorIcon::Move,
        CursorIcon::NoDrop,
        CursorIcon::NotAllowed,
        CursorIcon::Grab,
        CursorIcon::Grabbing,
        CursorIcon::AllScroll,
        CursorIcon::ResizeHorizontal,
        CursorIcon::ResizeNeSw,
        CursorIcon::ResizeNwSe,
        CursorIcon::ResizeVertical,
        CursorIcon::ResizeEast,
        CursorIcon::ResizeSouthEast,
        CursorIcon::ResizeSouth,
        CursorIcon::ResizeSouthWest,
        CursorIcon::ResizeWest,
        CursorIcon::ResizeNorthWest,
        CursorIcon::ResizeNorth,
        CursorIcon::ResizeNorthEast,
        CursorIcon::ResizeColumn,
        CursorIcon::ResizeRow,
        CursorIcon::ZoomIn,
        CursorIcon::ZoomOut,
    ];
}

impl Default for CursorIcon {
    fn default() -> Self {
        Self::Default
    }
}

/// Things that happened during this frame that the integration may be interested in.
///
/// In particular, these events may be useful for accessibility, i.e. for screen readers.
#[derive(Clone, PartialEq)]
#[cfg_attr(feature = "serde", derive(serde::Deserialize, serde::Serialize))]
pub enum OutputEvent {
    /// A widget was clicked.
    Clicked(WidgetInfo),

    /// A widget was double-clicked.
    DoubleClicked(WidgetInfo),

    /// A widget was triple-clicked.
    TripleClicked(WidgetInfo),

    /// A widget gained keyboard focus (by tab key).
    FocusGained(WidgetInfo),

    /// Text selection was updated.
    TextSelectionChanged(WidgetInfo),

    /// A widget's value changed.
    ValueChanged(WidgetInfo),
}

impl OutputEvent {
    pub fn widget_info(&self) -> &WidgetInfo {
        match self {
            OutputEvent::Clicked(info)
            | OutputEvent::DoubleClicked(info)
            | OutputEvent::TripleClicked(info)
            | OutputEvent::FocusGained(info)
            | OutputEvent::TextSelectionChanged(info)
            | OutputEvent::ValueChanged(info) => info,
        }
    }
}

impl std::fmt::Debug for OutputEvent {
    fn fmt(&self, f: &mut std::fmt::Formatter<'_>) -> std::fmt::Result {
        match self {
            Self::Clicked(wi) => write!(f, "Clicked({wi:?})"),
            Self::DoubleClicked(wi) => write!(f, "DoubleClicked({wi:?})"),
            Self::TripleClicked(wi) => write!(f, "TripleClicked({wi:?})"),
            Self::FocusGained(wi) => write!(f, "FocusGained({wi:?})"),
            Self::TextSelectionChanged(wi) => write!(f, "TextSelectionChanged({wi:?})"),
            Self::ValueChanged(wi) => write!(f, "ValueChanged({wi:?})"),
        }
    }
}

/// Describes a widget such as a [`crate::Button`] or a [`crate::TextEdit`].
#[derive(Clone, PartialEq)]
#[cfg_attr(feature = "serde", derive(serde::Deserialize, serde::Serialize))]
pub struct WidgetInfo {
    /// The type of widget this is.
    pub typ: WidgetType,

    /// Whether the widget is enabled.
    pub enabled: bool,

    /// The text on labels, buttons, checkboxes etc.
    pub label: Option<String>,

    /// The contents of some editable text (for [`TextEdit`](crate::TextEdit) fields).
    pub current_text_value: Option<String>,

    /// The previous text value.
    pub prev_text_value: Option<String>,

    /// The current value of checkboxes and radio buttons.
    pub selected: Option<bool>,

    /// The current value of sliders etc.
    pub value: Option<f64>,

    /// Selected range of characters in [`Self::current_text_value`].
    pub text_selection: Option<std::ops::RangeInclusive<usize>>,
}

impl std::fmt::Debug for WidgetInfo {
    fn fmt(&self, f: &mut std::fmt::Formatter<'_>) -> std::fmt::Result {
        let Self {
            typ,
            enabled,
            label,
            current_text_value: text_value,
            prev_text_value,
            selected,
            value,
            text_selection,
        } = self;

        let mut s = f.debug_struct("WidgetInfo");

        s.field("typ", typ);
        s.field("enabled", enabled);

        if let Some(label) = label {
            s.field("label", label);
        }
        if let Some(text_value) = text_value {
            s.field("text_value", text_value);
        }
        if let Some(prev_text_value) = prev_text_value {
            s.field("prev_text_value", prev_text_value);
        }
        if let Some(selected) = selected {
            s.field("selected", selected);
        }
        if let Some(value) = value {
            s.field("value", value);
        }
        if let Some(text_selection) = text_selection {
            s.field("text_selection", text_selection);
        }

        s.finish()
    }
}

impl WidgetInfo {
    pub fn new(typ: WidgetType) -> Self {
        Self {
            typ,
            enabled: true,
            label: None,
            current_text_value: None,
            prev_text_value: None,
            selected: None,
            value: None,
            text_selection: None,
        }
    }

    #[allow(clippy::needless_pass_by_value)]
    pub fn labeled(typ: WidgetType, label: impl ToString) -> Self {
        Self {
            label: Some(label.to_string()),
            ..Self::new(typ)
        }
    }

    /// checkboxes, radio-buttons etc
    #[allow(clippy::needless_pass_by_value)]
    pub fn selected(typ: WidgetType, selected: bool, label: impl ToString) -> Self {
        Self {
            label: Some(label.to_string()),
            selected: Some(selected),
            ..Self::new(typ)
        }
    }

    pub fn drag_value(value: f64) -> Self {
        Self {
            value: Some(value),
            ..Self::new(WidgetType::DragValue)
        }
    }

    #[allow(clippy::needless_pass_by_value)]
    pub fn slider(value: f64, label: impl ToString) -> Self {
        let label = label.to_string();
        Self {
            label: if label.is_empty() { None } else { Some(label) },
            value: Some(value),
            ..Self::new(WidgetType::Slider)
        }
    }

    #[allow(clippy::needless_pass_by_value)]
    pub fn text_edit(prev_text_value: impl ToString, text_value: impl ToString) -> Self {
        let text_value = text_value.to_string();
        let prev_text_value = prev_text_value.to_string();
        let prev_text_value = if text_value == prev_text_value {
            None
        } else {
            Some(prev_text_value)
        };
        Self {
            current_text_value: Some(text_value),
            prev_text_value,
            ..Self::new(WidgetType::TextEdit)
        }
    }

    #[allow(clippy::needless_pass_by_value)]
    pub fn text_selection_changed(
        text_selection: std::ops::RangeInclusive<usize>,
        current_text_value: impl ToString,
    ) -> Self {
        Self {
            text_selection: Some(text_selection),
            current_text_value: Some(current_text_value.to_string()),
            ..Self::new(WidgetType::TextEdit)
        }
    }

    /// This can be used by a text-to-speech system to describe the widget.
    pub fn description(&self) -> String {
        let Self {
            typ,
            enabled,
            label,
            current_text_value: text_value,
            prev_text_value: _,
            selected,
            value,
            text_selection: _,
        } = self;

        // TODO(emilk): localization
        let widget_type = match typ {
            WidgetType::Link => "link",
            WidgetType::TextEdit => "text edit",
            WidgetType::Button => "button",
            WidgetType::Checkbox => "checkbox",
            WidgetType::RadioButton => "radio",
            WidgetType::SelectableLabel => "selectable",
            WidgetType::ComboBox => "combo",
            WidgetType::Slider => "slider",
            WidgetType::DragValue => "drag value",
            WidgetType::ColorButton => "color button",
            WidgetType::ImageButton => "image button",
            WidgetType::CollapsingHeader => "collapsing header",
            WidgetType::Label | WidgetType::Other => "",
        };

        let mut description = widget_type.to_owned();

        if let Some(selected) = selected {
            if *typ == WidgetType::Checkbox {
                let state = if *selected { "checked" } else { "unchecked" };
                description = format!("{state} {description}");
            } else {
                description += if *selected { "selected" } else { "" };
            };
        }

        if let Some(label) = label {
            description = format!("{label}: {description}");
        }

        if typ == &WidgetType::TextEdit {
            let text = if let Some(text_value) = text_value {
                if text_value.is_empty() {
                    "blank".into()
                } else {
                    text_value.to_string()
                }
            } else {
                "blank".into()
            };
            description = format!("{text}: {description}");
        }

        if let Some(value) = value {
            description += " ";
            description += &value.to_string();
        }

        if !enabled {
            description += ": disabled";
        }
        description.trim().to_owned()
    }
}<|MERGE_RESOLUTION|>--- conflicted
+++ resolved
@@ -1,10 +1,6 @@
 //! All the data egui returns to the backend at the end of each frame.
 
-<<<<<<< HEAD
-use crate::{TextInputState, WidgetType};
-=======
-use crate::{ViewportIdMap, ViewportOutput, WidgetType};
->>>>>>> c8dd3dd0
+use crate::{TextInputState, ViewportIdMap, ViewportOutput, WidgetType};
 
 /// What egui emits each frame from [`crate::Context::run`].
 ///
@@ -107,14 +103,11 @@
     /// Iff `Some`, the user is editing text.
     pub text_cursor_pos: Option<crate::Pos2>,
 
-<<<<<<< HEAD
     pub text_input_state: Option<TextInputState>,
 
-=======
     /// The difference in the widget tree since last frame.
     ///
     /// NOTE: this needs to be per-viewport.
->>>>>>> c8dd3dd0
     #[cfg(feature = "accesskit")]
     pub accesskit_update: Option<accesskit::TreeUpdate>,
 }
