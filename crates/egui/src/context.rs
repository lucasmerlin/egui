--- conflicted
+++ resolved
@@ -228,18 +228,10 @@
 
     request_repaint_callback: Option<Box<dyn Fn(RequestRepaintInfo) + Send + Sync>>,
 
-<<<<<<< HEAD
-    /// Written to during the frame.
-    layer_rects_this_frame: ahash::HashMap<LayerId, Vec<(Id, Rect, Sense)>>,
-
-    /// Read
-    layer_rects_prev_frame: ahash::HashMap<LayerId, Vec<(Id, Rect, Sense)>>,
-=======
     viewport_parents: ViewportIdMap<ViewportId>,
     viewports: ViewportIdMap<ViewportState>,
 
     embed_viewports: bool,
->>>>>>> c8dd3dd0
 
     #[cfg(feature = "accesskit")]
     is_accesskit_enabled: bool,
@@ -877,13 +869,8 @@
                 if hovered {
                     let pointer_pos = viewport.input.pointer.interact_pos();
                     if let Some(pointer_pos) = pointer_pos {
-<<<<<<< HEAD
-                        if let Some(rects) = ctx.layer_rects_prev_frame.get(&layer_id) {
+                        if let Some(rects) = viewport.layer_rects_prev_frame.get(&layer_id) {
                             for &(prev_id, prev_rect, prev_sense) in rects.iter().rev() {
-=======
-                        if let Some(rects) = viewport.layer_rects_prev_frame.get(&layer_id) {
-                            for &(prev_id, prev_rect) in rects.iter().rev() {
->>>>>>> c8dd3dd0
                                 if prev_id == id {
                                     break; // there is no other interactive widget covering us at the pointer position.
                                 }
