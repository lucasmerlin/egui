<<<<<<< HEAD
use std::path::PathBuf;
use winit::event_loop::EventLoopWindowTarget;

#[cfg(target_os = "macos")]
use winit::platform::macos::WindowBuilderExtMacOS as _;
=======
//! Common tools used by [`super::glow_integration`] and [`super::wgpu_integration`].
>>>>>>> c8dd3dd0

use std::time::Instant;

use winit::event_loop::EventLoopWindowTarget;

use raw_window_handle::{HasRawDisplayHandle as _, HasRawWindowHandle as _};

use egui::{DeferredViewportUiCallback, NumExt as _, ViewportBuilder, ViewportId};
use egui_winit::{EventResponse, WindowSettings};

use crate::{epi, Theme};

pub fn viewport_builder<E>(
    egui_zoom_factor: f32,
    event_loop: &EventLoopWindowTarget<E>,
    native_options: &mut epi::NativeOptions,
    window_settings: Option<WindowSettings>,
) -> ViewportBuilder {
    crate::profile_function!();

    let mut viewport_builder = native_options.viewport.clone();

    // Always use the default window size / position on iOS. Trying to restore the previous position
    // causes the window to be shown too small.
    #[cfg(not(target_os = "ios"))]
    let inner_size_points = if let Some(mut window_settings) = window_settings {
        // Restore pos/size from previous session

        window_settings
            .clamp_size_to_sane_values(largest_monitor_point_size(egui_zoom_factor, event_loop));
        window_settings.clamp_position_to_monitors(egui_zoom_factor, event_loop);

        viewport_builder = window_settings.initialize_viewport_builder(viewport_builder);
        window_settings.inner_size_points()
    } else {
        if let Some(pos) = viewport_builder.position {
            viewport_builder = viewport_builder.with_position(pos);
        }

        if let Some(initial_window_size) = viewport_builder.inner_size {
            let initial_window_size = initial_window_size
                .at_most(largest_monitor_point_size(egui_zoom_factor, event_loop));
            viewport_builder = viewport_builder.with_inner_size(initial_window_size);
        }

        viewport_builder.inner_size
    };

    #[cfg(not(target_os = "ios"))]
    if native_options.centered {
        crate::profile_scope!("center");
        if let Some(monitor) = event_loop.available_monitors().next() {
            let monitor_size = monitor
                .size()
                .to_logical::<f32>(egui_zoom_factor as f64 * monitor.scale_factor());
            let inner_size = inner_size_points.unwrap_or(egui::Vec2 { x: 800.0, y: 600.0 });
            if 0.0 < monitor_size.width && 0.0 < monitor_size.height {
                let x = (monitor_size.width - inner_size.x) / 2.0;
                let y = (monitor_size.height - inner_size.y) / 2.0;
                viewport_builder = viewport_builder.with_position([x, y]);
            }
        }
    }

    match std::mem::take(&mut native_options.window_builder) {
        Some(hook) => hook(viewport_builder),
        None => viewport_builder,
    }
}

pub fn apply_window_settings(
    window: &winit::window::Window,
    window_settings: Option<WindowSettings>,
) {
    crate::profile_function!();

    if let Some(window_settings) = window_settings {
        window_settings.initialize_window(window);
    }
}

fn largest_monitor_point_size<E>(
    egui_zoom_factor: f32,
    event_loop: &EventLoopWindowTarget<E>,
) -> egui::Vec2 {
    crate::profile_function!();

    let mut max_size = egui::Vec2::ZERO;

    let available_monitors = {
        crate::profile_scope!("available_monitors");
        event_loop.available_monitors()
    };

    for monitor in available_monitors {
        let size = monitor
            .size()
            .to_logical::<f32>(egui_zoom_factor as f64 * monitor.scale_factor());
        let size = egui::vec2(size.width, size.height);
        max_size = max_size.max(size);
    }

    if max_size == egui::Vec2::ZERO {
        egui::Vec2::splat(16000.0)
    } else {
        max_size
    }
}

// ----------------------------------------------------------------------------

/// For loading/saving app state and/or egui memory to disk.
pub fn create_storage(_app_name: &str) -> Option<Box<dyn epi::Storage>> {
    #[cfg(feature = "persistence")]
    if let Some(storage) = super::file_storage::FileStorage::from_app_id(_app_name) {
        return Some(Box::new(storage));
    }
    None
}

pub fn create_storage_with_file(file: impl Into<PathBuf>) -> Option<Box<dyn epi::Storage>> {
    #[cfg(feature = "persistence")]
    return Some(Box::new(super::file_storage::FileStorage::from_ron_filepath(file)));
    None
}

// ----------------------------------------------------------------------------

/// Everything needed to make a winit-based integration for [`epi`].
///
/// Only one instance per app (not one per viewport).
pub struct EpiIntegration {
    pub frame: epi::Frame,
    last_auto_save: Instant,
    pub beginning: Instant,
    is_first_frame: bool,
    pub frame_start: Instant,
    pub egui_ctx: egui::Context,
    pending_full_output: egui::FullOutput,

    /// When set, it is time to close the native window.
    close: bool,

    can_drag_window: bool,
    follow_system_theme: bool,
    #[cfg(feature = "persistence")]
    persist_window: bool,
    app_icon_setter: super::app_icon::AppTitleIconSetter,
}

impl EpiIntegration {
    #[allow(clippy::too_many_arguments)]
    pub fn new(
        egui_ctx: egui::Context,
        window: &winit::window::Window,
        system_theme: Option<Theme>,
        app_name: &str,
        native_options: &crate::NativeOptions,
        storage: Option<Box<dyn epi::Storage>>,
        #[cfg(feature = "glow")] gl: Option<std::sync::Arc<glow::Context>>,
        #[cfg(feature = "wgpu")] wgpu_render_state: Option<egui_wgpu::RenderState>,
    ) -> Self {
        let frame = epi::Frame {
            info: epi::IntegrationInfo {
                system_theme,
                cpu_usage: None,
            },
            storage,
            #[cfg(feature = "glow")]
            gl,
            #[cfg(feature = "wgpu")]
            wgpu_render_state,
            raw_display_handle: window.raw_display_handle(),
            raw_window_handle: window.raw_window_handle(),
        };

        let icon = native_options
            .viewport
            .icon
            .clone()
            .unwrap_or_else(|| std::sync::Arc::new(load_default_egui_icon()));

        let app_icon_setter = super::app_icon::AppTitleIconSetter::new(
            native_options
                .viewport
                .title
                .clone()
                .unwrap_or_else(|| app_name.to_owned()),
            Some(icon),
        );

        Self {
            frame,
            last_auto_save: Instant::now(),
            egui_ctx,
            pending_full_output: Default::default(),
            close: false,
            can_drag_window: false,
            follow_system_theme: native_options.follow_system_theme,
            #[cfg(feature = "persistence")]
            persist_window: native_options.persist_window,
            app_icon_setter,
            beginning: Instant::now(),
            is_first_frame: true,
            frame_start: Instant::now(),
        }
    }

    #[cfg(feature = "accesskit")]
    pub fn init_accesskit<E: From<egui_winit::accesskit_winit::ActionRequestEvent> + Send>(
        &self,
        egui_winit: &mut egui_winit::State,
        window: &winit::window::Window,
        event_loop_proxy: winit::event_loop::EventLoopProxy<E>,
    ) {
        crate::profile_function!();

        let egui_ctx = self.egui_ctx.clone();
        egui_winit.init_accesskit(window, event_loop_proxy, move || {
            // This function is called when an accessibility client
            // (e.g. screen reader) makes its first request. If we got here,
            // we know that an accessibility tree is actually wanted.
            egui_ctx.enable_accesskit();
            // Enqueue a repaint so we'll receive a full tree update soon.
            egui_ctx.request_repaint();
            egui_ctx.accesskit_placeholder_tree_update()
        });
    }

    /// If `true`, it is time to close the native window.
    pub fn should_close(&self) -> bool {
        self.close
    }

    pub fn on_window_event(
        &mut self,
        window: &winit::window::Window,
        egui_winit: &mut egui_winit::State,
        event: &winit::event::WindowEvent<'_>,
    ) -> EventResponse {
        crate::profile_function!(egui_winit::short_window_event_description(event));

        use winit::event::{ElementState, MouseButton, WindowEvent};

        match event {
            WindowEvent::Destroyed => {
                log::debug!("Received WindowEvent::Destroyed");
                self.close = true;
            }
            WindowEvent::MouseInput {
                button: MouseButton::Left,
                state: ElementState::Pressed,
                ..
            } => self.can_drag_window = true,
            WindowEvent::ThemeChanged(winit_theme) if self.follow_system_theme => {
                let theme = theme_from_winit_theme(*winit_theme);
                self.frame.info.system_theme = Some(theme);
                self.egui_ctx.set_visuals(theme.egui_visuals());
            }
            _ => {}
        }

        egui_winit.on_window_event(window, event)
    }

<<<<<<< HEAD
    pub fn add_egui_event(&mut self, event: egui::Event) {
        self.egui_winit.egui_input_mut().events.push(event);
    }

    #[cfg(feature = "accesskit")]
    pub fn on_accesskit_action_request(&mut self, request: accesskit::ActionRequest) {
        self.egui_winit.on_accesskit_action_request(request);
=======
    pub fn pre_update(&mut self) {
        self.frame_start = Instant::now();
        self.app_icon_setter.update();
>>>>>>> c8dd3dd0
    }

    /// Run user code - this can create immediate viewports, so hold no locks over this!
    ///
    /// If `viewport_ui_cb` is None, we are in the root viewport and will call [`crate::App::update`].
    pub fn update(
        &mut self,
        app: &mut dyn epi::App,
        viewport_ui_cb: Option<&DeferredViewportUiCallback>,
        mut raw_input: egui::RawInput,
    ) -> egui::FullOutput {
        raw_input.time = Some(self.beginning.elapsed().as_secs_f64());

        let close_requested = raw_input.viewport().close_requested();

        let full_output = self.egui_ctx.run(raw_input, |egui_ctx| {
            if let Some(viewport_ui_cb) = viewport_ui_cb {
                // Child viewport
                crate::profile_scope!("viewport_callback");
                viewport_ui_cb(egui_ctx);
            } else {
                crate::profile_scope!("App::update");
                app.update(egui_ctx, &mut self.frame);
            }
        });

        let is_root_viewport = viewport_ui_cb.is_none();
        if is_root_viewport && close_requested {
            let canceled = full_output.viewport_output[&ViewportId::ROOT]
                .commands
                .contains(&egui::ViewportCommand::CancelClose);
            if canceled {
                log::debug!("Closing of root viewport canceled with ViewportCommand::CancelClose");
            } else {
                log::debug!("Closing root viewport (ViewportCommand::CancelClose was not sent)");
                self.close = true;
            }
        }

        self.pending_full_output.append(full_output);
        std::mem::take(&mut self.pending_full_output)
    }

    pub fn post_update(&mut self) {
        let frame_time = self.frame_start.elapsed().as_secs_f64() as f32;
        self.frame.info.cpu_usage = Some(frame_time);
    }

    pub fn post_rendering(&mut self, window: &winit::window::Window) {
        crate::profile_function!();
        if std::mem::take(&mut self.is_first_frame) {
            // We keep hidden until we've painted something. See https://github.com/emilk/egui/pull/2279
            window.set_visible(true);
        }
    }

    // ------------------------------------------------------------------------
    // Persistence stuff:

    pub fn maybe_autosave(
        &mut self,
        app: &mut dyn epi::App,
        window: Option<&winit::window::Window>,
    ) {
        let now = Instant::now();
        if now - self.last_auto_save > app.auto_save_interval() {
            self.save(app, window);
            self.last_auto_save = now;
        }
    }

    #[allow(clippy::unused_self)]
    pub fn save(&mut self, _app: &mut dyn epi::App, _window: Option<&winit::window::Window>) {
        #[cfg(feature = "persistence")]
        if let Some(storage) = self.frame.storage_mut() {
            crate::profile_function!();

            if let Some(window) = _window {
                if self.persist_window {
                    crate::profile_scope!("native_window");
                    epi::set_value(
                        storage,
                        STORAGE_WINDOW_KEY,
                        &WindowSettings::from_window(self.egui_ctx.zoom_factor(), window),
                    );
                }
            }
            if _app.persist_egui_memory() {
                crate::profile_scope!("egui_memory");
                self.egui_ctx
                    .memory(|mem| epi::set_value(storage, STORAGE_EGUI_MEMORY_KEY, mem));
            }
            {
                crate::profile_scope!("App::save");
                _app.save(storage);
            }

            crate::profile_scope!("Storage::flush");
            storage.flush();
        }
    }
}

fn load_default_egui_icon() -> egui::IconData {
    crate::profile_function!();
    crate::icon_data::from_png_bytes(&include_bytes!("../../data/icon.png")[..]).unwrap()
}

#[cfg(feature = "persistence")]
const STORAGE_EGUI_MEMORY_KEY: &str = "egui";

#[cfg(feature = "persistence")]
const STORAGE_WINDOW_KEY: &str = "window";

pub fn load_window_settings(_storage: Option<&dyn epi::Storage>) -> Option<WindowSettings> {
    crate::profile_function!();
    #[cfg(feature = "persistence")]
    {
        epi::get_value(_storage?, STORAGE_WINDOW_KEY)
    }
    #[cfg(not(feature = "persistence"))]
    None
}

pub fn load_egui_memory(_storage: Option<&dyn epi::Storage>) -> Option<egui::Memory> {
    crate::profile_function!();
    #[cfg(feature = "persistence")]
    {
        epi::get_value(_storage?, STORAGE_EGUI_MEMORY_KEY)
    }
    #[cfg(not(feature = "persistence"))]
    None
}

pub(crate) fn theme_from_winit_theme(theme: winit::window::Theme) -> Theme {
    match theme {
        winit::window::Theme::Dark => Theme::Dark,
        winit::window::Theme::Light => Theme::Light,
    }
}<|MERGE_RESOLUTION|>--- conflicted
+++ resolved
@@ -1,15 +1,8 @@
-<<<<<<< HEAD
+//! Common tools used by [`super::glow_integration`] and [`super::wgpu_integration`].
+
+use std::time::Instant;
+
 use std::path::PathBuf;
-use winit::event_loop::EventLoopWindowTarget;
-
-#[cfg(target_os = "macos")]
-use winit::platform::macos::WindowBuilderExtMacOS as _;
-=======
-//! Common tools used by [`super::glow_integration`] and [`super::wgpu_integration`].
->>>>>>> c8dd3dd0
-
-use std::time::Instant;
-
 use winit::event_loop::EventLoopWindowTarget;
 
 use raw_window_handle::{HasRawDisplayHandle as _, HasRawWindowHandle as _};
@@ -272,19 +265,13 @@
         egui_winit.on_window_event(window, event)
     }
 
-<<<<<<< HEAD
-    pub fn add_egui_event(&mut self, event: egui::Event) {
-        self.egui_winit.egui_input_mut().events.push(event);
-    }
-
-    #[cfg(feature = "accesskit")]
-    pub fn on_accesskit_action_request(&mut self, request: accesskit::ActionRequest) {
-        self.egui_winit.on_accesskit_action_request(request);
-=======
     pub fn pre_update(&mut self) {
         self.frame_start = Instant::now();
         self.app_icon_setter.update();
->>>>>>> c8dd3dd0
+    }
+
+    pub fn add_egui_event(&mut self, event: egui::Event) {
+        self.egui_winit.egui_input_mut().events.push(event);
     }
 
     /// Run user code - this can create immediate viewports, so hold no locks over this!
